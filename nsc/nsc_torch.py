from torch.autograd import grad
import numpy as np
import torch.nn as nn
import torch

class PositiveLinear(nn.Module):
  """
    Neural network with positive weights
  """

  def __init__(self, in_features, out_features, bias = False):
    super(PositiveLinear, self).__init__()
    self.in_features = in_features
    self.out_features = out_features
    self.log_weight = nn.Parameter(torch.Tensor(out_features, in_features))
    if bias:
      self.bias = nn.Parameter(torch.Tensor(out_features))
    else:
      self.register_parameter('bias', None)
    self.reset_parameters()

  def reset_parameters(self):
    nn.init.xavier_uniform_(self.log_weight)
    if self.bias is not None:
      fan_in, _ = nn.init._calculate_fan_in_and_fan_out(self.log_weight)
      bound = np.sqrt(1 / np.sqrt(fan_in))
      nn.init.uniform_(self.bias, -bound, bound)
    self.log_weight.data.abs_().sqrt_()

  def forward(self, input):
    if self.bias is not None:
      return nn.functional.linear(input, self.log_weight ** 2, self.bias)
    else:
      return nn.functional.linear(input, self.log_weight ** 2)


def create_representation_positive(inputdim, layers, activation, dropout = 0):
  """
   Create a simple multi layer neural network of positive layers
   With final SoftPlus
  """
  modules = []
  if activation == 'ReLU6':
    act = nn.ReLU6()
  elif activation == 'ReLU':
    act = nn.ReLU()
  elif activation == 'Tanh':
    act = nn.Tanh()
  else:
    raise ValueError("Unknown {} activation".format(activation))
  
  prevdim = inputdim
  for hidden in layers:
    modules.append(PositiveLinear(prevdim, hidden, bias=True))
    if dropout > 0:
      modules.append(nn.Dropout(p = dropout))
    modules.append(act)
    prevdim = hidden

  # Need all values positive 
  modules[-1] = nn.Softplus()

  return nn.Sequential(*modules)

def create_representation(inputdim, layers, activation, dropout = 0., last = None):
  if activation == 'ReLU6':
      act = nn.ReLU6()
  elif activation == 'ReLU':
      act = nn.ReLU()
  elif activation == 'Tanh':
      act = nn.Tanh()

  modules = []
  prevdim = inputdim

  for hidden in layers:
      modules.append(nn.Linear(prevdim, hidden, bias=True))
      if dropout > 0:
          modules.append(nn.Dropout(p = dropout))
      modules.append(act)
      prevdim = hidden

  if last is not None:
      modules[-1] = last

  return nn.Sequential(*modules)

class NeuralSurvivalClusterTorch(nn.Module):

  def __init__(self, inputdim, layers = [100, 100, 100], act = 'ReLU6', layers_surv = [100], representation = 50, act_surv = 'Tanh',
               risks = 1, k = 3, dropout = 0., optimizer = "Adam"):
    super(NeuralSurvivalClusterTorch, self).__init__()
    self.input_dim = inputdim
    self.risks = risks  # Competing risks
    self.k = k          # Number mixture
    self.representation = representation # Latent input for clusters (centroid representation)
    self.dropout = dropout
    self.optimizer = optimizer

<<<<<<< HEAD
    self.profile = create_representation(inputdim, layers + [self.k], act, self.dropout)
    self.latent = nn.ParameterList([nn.Parameter(torch.randn((1, self.representation))) for _ in range(self.k)])
    self.outcome = nn.ModuleList([create_representation_positive(1 + self.representation, layers_surv + [risks], act_surv, self.dropout) for _ in range(self.k)])
    self.soft = nn.Softmax(dim = 1)

  def forward(self, x, horizon, gradient = False):
    if self.k == 1:
      alphas = torch.ones((len(x), self.k), requires_grad = True).float().to(x.device)
    else:
      alphas = self.profile(x)

    # Compute intensity and cumulative function for each cluster
    cumulative, intensity = [], []
    for latent, outcome_competing in zip(self.latent, self.outcome):
      latent = latent.repeat(len(x), 1)
      tau_outcome = horizon.clone().detach().requires_grad_(gradient) # Copy with independent gradient
      outcome = outcome_competing(torch.cat((latent, tau_outcome.unsqueeze(1)), 1))
      outcome = outcome - outcome_competing(torch.cat((latent, torch.zeros_like(tau_outcome.unsqueeze(1))), 1))
      cumulative.append(outcome.unsqueeze(-1))
      if gradient:
        int = []
        for risk in range(self.risks):
          int.append(grad(outcome[:, risk].mean(), tau_outcome, create_graph = True)[0].unsqueeze(1))
        int = torch.cat(int, -1).unsqueeze(-1)
        intensity.append(int)

    cumulative = torch.cat(cumulative, -1)
    intensity = torch.cat(intensity, -1) if gradient else None
    
    return cumulative, intensity, alphas

  def predict(self, x, horizon):
    cumulative, _, alphas = self.forward(x, horizon)
    alphas = nn.Softmax(dim = 1)(alphas).unsqueeze(1).repeat(1, self.risks, 1) # Repeat alpha for each risk
    return torch.sum(alphas * torch.exp(-cumulative), dim = 2), alphas, torch.exp(-cumulative)
=======
    self.profile = create_representation(inputdim, layers + [self.k], act, self.dropout, last = nn.LogSoftmax(dim = 1)) # Proba for cluster P(cluster | x)
    self.latent = nn.ParameterList([nn.Parameter(torch.randn((risks, self.representation))) for _ in range(self.k)])
    self.outcome = nn.ModuleList([create_representation_positive(1 + self.representation, layers_surv + [1], act_surv, self.dropout) for _ in range(self.k)]) # Model P(survival | risk, cluster)
    self.competing = nn.ParameterList([nn.Parameter(torch.randn(risks)) for _ in range(self.k)]) # Proba for the given risk P(risk | cluster) - Fixed for a cluster
    self.softlog = nn.LogSoftmax(dim = 0)

  def forward(self, x, horizon):
    # Compute proba cluster len(x) * 1 * k
    log_alphas = torch.zeros((len(x), 1, 1), requires_grad = True).float().to(x.device) if self.k == 1 else \
                 self.profile(x).unsqueeze(1)

    # For each cluster
    log_sr, log_beta = [], []
    tau_outcome = [horizon.clone().detach().requires_grad_(True).unsqueeze(1) for _ in range(self.k)] # Requires independent clusters
    for outcome, latent, balance, tau in zip(self.outcome, self.latent, self.competing, tau_outcome):
      latent = latent.repeat_interleave(len(x), dim = 0) # Shape: (risks * len(x)), rep - One for each risk
      tau = tau.repeat(self.risks, 1) # Shape (len(x) * risks), 1

      # Compute survival distribution for each distribution 
      logOutcome = tau * outcome(torch.cat((latent, tau), 1)) # Outcome at time t for all risks
      log_sr.append(- torch.cat(torch.split(logOutcome, len(x), 0), 1).unsqueeze(-1)) # len(x), risks
      log_beta.append(self.softlog(balance).unsqueeze(0).repeat(len(x), 1).unsqueeze(-1)) # Balance between risks in this cluster (fixed for the cluster)

    log_sr = torch.cat(log_sr, -1)  # Dim: Point * Risks * Cluster
    log_beta = torch.cat(log_beta, -1) # Dim: Point * Risks * Cluster
    return log_alphas, log_beta, log_sr, tau_outcome
  
  def gradient(self, outcomes, horizon, e):
    # Avoid computation of all gradients by focusing on the one used later
    return torch.cat(grad([- outcomes[:, risk][e == (risk + 1)].sum() for risk in range(self.risks)], horizon, create_graph = True), 1).clamp_(1e-10)
>>>>>>> 7766b97b
<|MERGE_RESOLUTION|>--- conflicted
+++ resolved
@@ -97,43 +97,6 @@
     self.dropout = dropout
     self.optimizer = optimizer
 
-<<<<<<< HEAD
-    self.profile = create_representation(inputdim, layers + [self.k], act, self.dropout)
-    self.latent = nn.ParameterList([nn.Parameter(torch.randn((1, self.representation))) for _ in range(self.k)])
-    self.outcome = nn.ModuleList([create_representation_positive(1 + self.representation, layers_surv + [risks], act_surv, self.dropout) for _ in range(self.k)])
-    self.soft = nn.Softmax(dim = 1)
-
-  def forward(self, x, horizon, gradient = False):
-    if self.k == 1:
-      alphas = torch.ones((len(x), self.k), requires_grad = True).float().to(x.device)
-    else:
-      alphas = self.profile(x)
-
-    # Compute intensity and cumulative function for each cluster
-    cumulative, intensity = [], []
-    for latent, outcome_competing in zip(self.latent, self.outcome):
-      latent = latent.repeat(len(x), 1)
-      tau_outcome = horizon.clone().detach().requires_grad_(gradient) # Copy with independent gradient
-      outcome = outcome_competing(torch.cat((latent, tau_outcome.unsqueeze(1)), 1))
-      outcome = outcome - outcome_competing(torch.cat((latent, torch.zeros_like(tau_outcome.unsqueeze(1))), 1))
-      cumulative.append(outcome.unsqueeze(-1))
-      if gradient:
-        int = []
-        for risk in range(self.risks):
-          int.append(grad(outcome[:, risk].mean(), tau_outcome, create_graph = True)[0].unsqueeze(1))
-        int = torch.cat(int, -1).unsqueeze(-1)
-        intensity.append(int)
-
-    cumulative = torch.cat(cumulative, -1)
-    intensity = torch.cat(intensity, -1) if gradient else None
-    
-    return cumulative, intensity, alphas
-
-  def predict(self, x, horizon):
-    cumulative, _, alphas = self.forward(x, horizon)
-    alphas = nn.Softmax(dim = 1)(alphas).unsqueeze(1).repeat(1, self.risks, 1) # Repeat alpha for each risk
-    return torch.sum(alphas * torch.exp(-cumulative), dim = 2), alphas, torch.exp(-cumulative)
-=======
     self.profile = create_representation(inputdim, layers + [self.k], act, self.dropout, last = nn.LogSoftmax(dim = 1)) # Proba for cluster P(cluster | x)
     self.latent = nn.ParameterList([nn.Parameter(torch.randn((risks, self.representation))) for _ in range(self.k)])
     self.outcome = nn.ModuleList([create_representation_positive(1 + self.representation, layers_surv + [1], act_surv, self.dropout) for _ in range(self.k)]) # Model P(survival | risk, cluster)
@@ -163,5 +126,4 @@
   
   def gradient(self, outcomes, horizon, e):
     # Avoid computation of all gradients by focusing on the one used later
-    return torch.cat(grad([- outcomes[:, risk][e == (risk + 1)].sum() for risk in range(self.risks)], horizon, create_graph = True), 1).clamp_(1e-10)
->>>>>>> 7766b97b
+    return torch.cat(grad([- outcomes[:, risk][e == (risk + 1)].sum() for risk in range(self.risks)], horizon, create_graph = True), 1).clamp_(1e-10)